--- conflicted
+++ resolved
@@ -212,11 +212,21 @@
 
         sync_files = self.db.list_files(full=True, select_sync_metadata_only=False,
                 select_sync_no=False)
-<<<<<<< HEAD
-        pending_files = [(f, p) for f, p in ((f, path.join(files_dir, f.id)) for f in sync_files)
-                if not path.isfile(p)]
-
-        for i, (file, file_path) in enumerate(pending_files):
+        sync_file_paths = ((f, path.join(files_dir, f.id)) for f in sync_files)
+        sync_file_updates = ((f, p, path.isfile(p), not f.local_date
+                or f.local_date != f.remote_date) for (f, p) in sync_file_paths)
+        pending_files = [(f, p, exists, update) for (f, p, exists, update) in sync_file_updates
+                if not exists or update]
+
+        for i, (file, file_path, exists, update) in enumerate(pending_files):
+            if exists and update:
+                base_path = file_path
+                v = 1
+                file_path = "{}.{}".format(base_path, v)
+                while path.isfile(file_path):
+                    v += 1
+                    file_path = "{}.{}".format(base_path, v)
+
             if first_file:
                 print()
                 first_file = False
@@ -232,45 +242,11 @@
 
             with open(file_path, "wb") as writer:
                 writer.write(r.content)
-                timestamp = time.mktime(file.created.timetuple())
-
+
+            file.local_date = file.remote_date
+
+            timestamp = time.mktime(file.local_date.timetuple())
             os.utime(file_path, (timestamp, timestamp))
-=======
-
-        for i, file in enumerate(pending_files):
-            file_path = path.join(files_dir, file.id)
-            date_mismatch = not file.local_date or file.local_date != file.remote_date
-
-            if date_mismatch or not path.isfile(file_path):
-                if path.isfile(file_path) and date_mismatch:
-                    base_path = file_path
-                    v = 1
-                    file_path = "{}.{}".format(base_path, v)
-                    while path.isfile(file_path):
-                        v += 1
-                        file_path = "{}.{}".format(base_path, v)
-
-                if first_file:
-                    print()
-                    first_file = False
-                print("Fetching file {}/{}: {}...".format(i+1, len(pending_files),
-                        ellipsize(file.description, 50)))
-
-                url = self.studip_url("/studip/sendfile.php?force_download=1&type=0&" \
-                        + urlencode({"file_id": file.id, "file_name": file.name }))
-                try:
-                    r = self.http.get(url)
-                except RequestException as e:
-                    raise SessionError("Unable to download file {}: {}".format(file.name, e))
-
-                with open(file_path, "wb") as writer:
-                    writer.write(r.content)
-
-                file.local_date = file.remote_date
-
-                timestamp = time.mktime(file.local_date.timetuple())
-                os.utime(file_path, (timestamp, timestamp))
-
-                self.db.update_file_local_date(file)
-                self.db.commit()
->>>>>>> 508df2af
+
+            self.db.update_file_local_date(file)
+            self.db.commit()
